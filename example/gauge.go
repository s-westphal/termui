--- conflicted
+++ resolved
@@ -55,9 +55,6 @@
 	g1.Border.Fg = termui.ColorWhite
 	g1.Border.LabelFgClr = termui.ColorMagenta
 
-<<<<<<< HEAD
-	termui.Render(g0, g1, g2, gg)
-=======
 	g3 := termui.NewGauge()
 	g3.Percent = 50
 	g3.Width = 50
@@ -68,7 +65,5 @@
 	g3.LabelAlign = termui.AlignRight
 
 	termui.Render(g0, g1, g2, g3)
->>>>>>> 9d030238
-
 	<-termui.EventCh()
 }