// Copyright 2015 Zack Guo <gizak@icloud.com>. All rights reserved.
// Use of this source code is governed by a MIT license that can
// be found in the LICENSE file.

package termui

import (
	"strconv"
	"strings"
)

// Gauge is a progress bar like widget.
// A simple example:
/*
  g := termui.NewGauge()
  g.Percent = 40
  g.Width = 50
  g.Height = 3
  g.Border.Label = "Slim Gauge"
  g.BarColor = termui.ColorRed
  g.PercentColor = termui.ColorBlue
*/

<<<<<<< HEAD
// Align is the position of the gauge's label.
type Align int

// All supported positions.
const (
	AlignLeft Align = iota
	AlignCenter
	AlignRight
)

const uint16max = ^uint16(0)

=======
>>>>>>> 2e6591a1
type Gauge struct {
	Block
	Percent                 int
	BarColor                Attribute
	PercentColor            Attribute
	PercentColorHighlighted Attribute
	Label                   string
	LabelAlign              Align
}

// NewGauge return a new gauge with current theme.
func NewGauge() *Gauge {
	g := &Gauge{
<<<<<<< HEAD
		Block:                   *NewBlock(),
		PercentColor:            theme.GaugePercent,
		BarColor:                theme.GaugeBar,
		Label:                   "{{percent}}%",
		LabelAlign:              AlignCenter,
		PercentColorHighlighted: Attribute(uint16max),
=======
		Block:        *NewBlock(),
		PercentColor: ThemeAttr("gauge.percent.fg"),
		BarColor:     ThemeAttr("gauge.bar.bg"),
		Label:        "{{percent}}%",
		LabelAlign:   AlignCenter,
>>>>>>> 2e6591a1
	}

	g.Width = 12
	g.Height = 5
	return g
}

// Buffer implements Bufferer interface.
func (g *Gauge) Buffer() Buffer {
	buf := g.Block.Buffer()

	// plot bar
	w := g.Percent * g.innerArea.Dx() / 100
	for i := 0; i < g.innerArea.Dy(); i++ {
		for j := 0; j < w; j++ {
			c := Cell{}
			c.Ch = ' '
			c.Bg = g.BarColor
			if c.Bg == ColorDefault {
				c.Bg |= AttrReverse
			}
			buf.Set(g.innerArea.Min.X+j, g.innerArea.Min.Y+i, c)
		}
	}

	// plot percentage
	s := strings.Replace(g.Label, "{{percent}}", strconv.Itoa(g.Percent), -1)
	pry := g.innerArea.Min.Y + g.innerArea.Dy()/2
	rs := str2runes(s)
	var pos int
	switch g.LabelAlign {
	case AlignLeft:
		pos = 0

	case AlignCenter:
		pos = (g.innerArea.Dx() - strWidth(s)) / 2

	case AlignRight:
		pos = g.innerArea.Dx() - strWidth(s) - 1
	}
<<<<<<< HEAD
	pos += g.innerX
=======
	pos += g.innerArea.Min.X
>>>>>>> 2e6591a1

	for i, v := range rs {
		c := Cell{
			Ch: v,
			Fg: g.PercentColor,
		}

		if w+g.innerArea.Min.X > pos+i {
			c.Bg = g.BarColor
			if c.Bg == ColorDefault {
				c.Bg |= AttrReverse
			}

			if g.PercentColorHighlighted != Attribute(uint16max) {
				p.Fg = g.PercentColorHighlighted
			}
		} else {
			c.Bg = g.Block.Bg
		}

		buf.Set(1+pos+i, pry, c)
	}
	return buf
}<|MERGE_RESOLUTION|>--- conflicted
+++ resolved
@@ -21,21 +21,8 @@
   g.PercentColor = termui.ColorBlue
 */
 
-<<<<<<< HEAD
-// Align is the position of the gauge's label.
-type Align int
+const ColorUndef Attribute = Attribute(^uint16(0))
 
-// All supported positions.
-const (
-	AlignLeft Align = iota
-	AlignCenter
-	AlignRight
-)
-
-const uint16max = ^uint16(0)
-
-=======
->>>>>>> 2e6591a1
 type Gauge struct {
 	Block
 	Percent                 int
@@ -49,20 +36,12 @@
 // NewGauge return a new gauge with current theme.
 func NewGauge() *Gauge {
 	g := &Gauge{
-<<<<<<< HEAD
 		Block:                   *NewBlock(),
-		PercentColor:            theme.GaugePercent,
-		BarColor:                theme.GaugeBar,
+		PercentColor:            ThemeAttr("gauge.percent.fg"),
+		BarColor:                ThemeAttr("gauge.bar.bg"),
 		Label:                   "{{percent}}%",
 		LabelAlign:              AlignCenter,
-		PercentColorHighlighted: Attribute(uint16max),
-=======
-		Block:        *NewBlock(),
-		PercentColor: ThemeAttr("gauge.percent.fg"),
-		BarColor:     ThemeAttr("gauge.bar.bg"),
-		Label:        "{{percent}}%",
-		LabelAlign:   AlignCenter,
->>>>>>> 2e6591a1
+		PercentColorHighlighted: ColorUndef,
 	}
 
 	g.Width = 12
@@ -103,11 +82,7 @@
 	case AlignRight:
 		pos = g.innerArea.Dx() - strWidth(s) - 1
 	}
-<<<<<<< HEAD
-	pos += g.innerX
-=======
 	pos += g.innerArea.Min.X
->>>>>>> 2e6591a1
 
 	for i, v := range rs {
 		c := Cell{
@@ -121,8 +96,8 @@
 				c.Bg |= AttrReverse
 			}
 
-			if g.PercentColorHighlighted != Attribute(uint16max) {
-				p.Fg = g.PercentColorHighlighted
+			if g.PercentColorHighlighted != ColorUndef {
+				c.Fg = g.PercentColorHighlighted
 			}
 		} else {
 			c.Bg = g.Block.Bg
