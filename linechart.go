// Copyright 2017 Zack Guo <zack.y.guo@gmail.com>. All rights reserved.
// Use of this source code is governed by a MIT license that can
// be found in the LICENSE file.

package termui

import (
	"fmt"
	"math"
	"sort"
)

// only 16 possible combinations, why bother
var braillePatterns = map[[2]int]rune{
	[2]int{0, 0}: '⣀',
	[2]int{0, 1}: '⡠',
	[2]int{0, 2}: '⡐',
	[2]int{0, 3}: '⡈',

	[2]int{1, 0}: '⢄',
	[2]int{1, 1}: '⠤',
	[2]int{1, 2}: '⠔',
	[2]int{1, 3}: '⠌',

	[2]int{2, 0}: '⢂',
	[2]int{2, 1}: '⠢',
	[2]int{2, 2}: '⠒',
	[2]int{2, 3}: '⠊',

	[2]int{3, 0}: '⢁',
	[2]int{3, 1}: '⠡',
	[2]int{3, 2}: '⠑',
	[2]int{3, 3}: '⠉',
}

var lSingleBraille = [4]rune{'\u2840', '⠄', '⠂', '⠁'}
var rSingleBraille = [4]rune{'\u2880', '⠠', '⠐', '⠈'}

<<<<<<< HEAD
// LineChart has two modes: braille(default) and dot. Using braille gives 2x capacity as dot mode,
// because one braille char can represent two data points.
/*
  lc := termui.NewLineChart()
  lc.BorderLabel = "braille-mode Line Chart"
  lc.Data = [1.2, 1.3, 1.5, 1.7, 1.5, 1.6, 1.8, 2.0]
=======
// LineChart has two modes: braille(default) and dot.
// A single braille character is a 2x4 grid of dots, so Using braille
// gives 2x X resolution and 4x Y resolution over dot mode.
/*
  lc := termui.NewLineChart()
  lc.Border.Label = "braille-mode Line Chart"
  lc.Data["name'] = [1.2, 1.3, 1.5, 1.7, 1.5, 1.6, 1.8, 2.0]
>>>>>>> 562ca479
  lc.Width = 50
  lc.Height = 12
  lc.AxesColor = termui.ColorWhite
  lc.LineColor = termui.ColorGreen | termui.AttrBold
  // termui.Render(lc)...
*/
type LineChart struct {
	Block
<<<<<<< HEAD
	Data          []float64
	DataLabels    []string // if unset, the data indices will be used
	Mode          string   // braille | dot
	DotStyle      rune
	LineColor     Attribute
	scale         float64 // data span per cell on y-axis
	AxesColor     Attribute
	drawingX      int
	drawingY      int
	axisYHeight   int
	axisXWidth    int
	axisYLabelGap int
	axisXLabelGap int
	topValue      float64
	bottomValue   float64
	labelX        [][]rune
	labelY        [][]rune
	labelYSpace   int
	maxY          float64
	minY          float64
	autoLabels    bool
=======
	Data             map[string][]float64
	DataLabels       []string // if unset, the data indices will be used
	Mode             string   // braille | dot
	DotStyle         rune
	LineColor        map[string]Attribute
	defaultLineColor Attribute
	scale            float64 // data span per cell on y-axis
	AxesColor        Attribute
	drawingX         int
	drawingY         int
	axisYHeight      int
	axisXWidth       int
	axisYLabelGap    int
	axisXLabelGap    int
	topValue         float64
	bottomValue      float64
	labelX           [][]rune
	labelY           [][]rune
	labelYSpace      int
	maxY             float64
	minY             float64
	YPadding         float64
	YFloor           float64
	YCeil            float64
>>>>>>> 562ca479
}

// NewLineChart returns a new LineChart with current theme.
func NewLineChart() *LineChart {
	lc := &LineChart{Block: *NewBlock()}
	lc.AxesColor = ThemeAttr("linechart.axes.fg")
	lc.defaultLineColor = ThemeAttr("linechart.line.fg")
	lc.Mode = "braille"
	lc.DotStyle = '•'
<<<<<<< HEAD
=======
	lc.Data = make(map[string][]float64)
	lc.LineColor = make(map[string]Attribute)
>>>>>>> 562ca479
	lc.axisXLabelGap = 2
	lc.axisYLabelGap = 1
	lc.bottomValue = math.Inf(1)
	lc.topValue = math.Inf(-1)
	lc.YPadding = 0.2
	lc.YFloor = math.Inf(-1)
	lc.YCeil = math.Inf(1)
	return lc
}

<<<<<<< HEAD
// one cell contains two data points
// so the capacity is 2x as dot-mode
=======
// one cell contains two data points, so capicity is 2x dot mode
>>>>>>> 562ca479
func (lc *LineChart) renderBraille() Buffer {
	buf := NewBuffer()

	// return: b -> which cell should the point be in
	//         m -> in the cell, divided into 4 equal height levels, which subcell?
	getPos := func(d float64) (b, m int) {
		cnt4 := int((d-lc.bottomValue)/(lc.scale/4) + 0.5)
		b = cnt4 / 4
		m = cnt4 % 4
		return
	}

	// Sort the series so that overlapping data will overlap the same way each time
	seriesList := make([]string, len(lc.Data))
	i := 0
	for seriesName := range lc.Data {
		seriesList[i] = seriesName
		i++
	}
	sort.Strings(seriesList)

	// plot points
	for _, seriesName := range seriesList {
		seriesData := lc.Data[seriesName]
		if len(seriesData) == 0 {
			continue
		}
		thisLineColor, ok := lc.LineColor[seriesName]
		if !ok {
			thisLineColor = lc.defaultLineColor
		}

		minCell := lc.innerArea.Min.X + lc.labelYSpace
		cellPos := lc.innerArea.Max.X - 1
		for dataPos := len(seriesData) - 1; dataPos >= 0 && cellPos > minCell; {
			b0, m0 := getPos(seriesData[dataPos])
			var b1, m1 int

			if dataPos > 0 {
				b1, m1 = getPos(seriesData[dataPos-1])

				if b0 == b1 {
					c := Cell{
						Ch: braillePatterns[[2]int{m1, m0}],
						Bg: lc.Bg,
						Fg: thisLineColor,
					}
					y := lc.innerArea.Min.Y + lc.innerArea.Dy() - 3 - b0
					buf.Set(cellPos, y, c)
				} else {
					c0 := Cell{
						Ch: rSingleBraille[m0],
						Fg: thisLineColor,
						Bg: lc.Bg,
					}
					y0 := lc.innerArea.Min.Y + lc.innerArea.Dy() - 3 - b0
					buf.Set(cellPos, y0, c0)

					c1 := Cell{
						Ch: lSingleBraille[m1],
						Fg: thisLineColor,
						Bg: lc.Bg,
					}
					y1 := lc.innerArea.Min.Y + lc.innerArea.Dy() - 3 - b1
					buf.Set(cellPos, y1, c1)
				}
			} else {
				c0 := Cell{
					Ch: rSingleBraille[m0],
					Fg: thisLineColor,
					Bg: lc.Bg,
				}
				x0 := cellPos
				y0 := lc.innerArea.Min.Y + lc.innerArea.Dy() - 3 - b0
				buf.Set(x0, y0, c0)
			}
			dataPos -= 2
			cellPos--
		}
	}
	return buf
}

func (lc *LineChart) renderDot() Buffer {
	buf := NewBuffer()
<<<<<<< HEAD
	lasty := -1 // previous y val
	for i := 0; i < len(lc.Data) && i < lc.axisXWidth; i++ {
		c := Cell{
			Ch: lc.DotStyle,
			Fg: lc.LineColor,
			Bg: lc.Bg,
		}
		x := lc.innerArea.Min.X + lc.labelYSpace + 1 + i
		y := lc.innerArea.Min.Y + lc.innerArea.Dy() - 3 - int((lc.Data[i]-lc.bottomValue)/lc.scale+0.5)

		if lasty != -1 && lasty != y {
			u := 1 // direction
			if lasty > y {
				u = -1 // put dot below
			}
			for fy := lasty + u; fy != y; fy += u { // fy: filling point's y val
				dx := -1 // lastx := x-1 = x+dx
				if u*(fy-lasty) >= u*(y-lasty)/2 {
					dx = 0 // cancel the horizontal backspace when getting close to (x,y)
				}
				buf.Set(x+dx, fy, c)
			}
		}
		lasty = y

		buf.Set(x, y, c)
=======
	for seriesName, seriesData := range lc.Data {
		thisLineColor, ok := lc.LineColor[seriesName]
		if !ok {
			thisLineColor = lc.defaultLineColor
		}
		minCell := lc.innerArea.Min.X + lc.labelYSpace
		cellPos := lc.innerArea.Max.X - 1
		for dataPos := len(seriesData) - 1; dataPos >= 0 && cellPos > minCell; {
			c := Cell{
				Ch: lc.DotStyle,
				Fg: thisLineColor,
				Bg: lc.Bg,
			}
			x := cellPos
			y := lc.innerArea.Min.Y + lc.innerArea.Dy() - 3 - int((seriesData[dataPos]-lc.bottomValue)/lc.scale+0.5)
			buf.Set(x, y, c)

			cellPos--
			dataPos--
		}
>>>>>>> 562ca479
	}

	return buf
}

func (lc *LineChart) calcLabelX() {
	lc.labelX = [][]rune{}

	for i, l := 0, 0; i < len(lc.DataLabels) && l < lc.axisXWidth; i++ {
		if lc.Mode == "dot" {
			if l >= len(lc.DataLabels) {
				break
			}

			s := str2runes(lc.DataLabels[l])
			w := strWidth(lc.DataLabels[l])
			if l+w <= lc.axisXWidth {
				lc.labelX = append(lc.labelX, s)
			}
			l += w + lc.axisXLabelGap
		} else { // braille
			if 2*l >= len(lc.DataLabels) {
				break
			}

			s := str2runes(lc.DataLabels[2*l])
			w := strWidth(lc.DataLabels[2*l])
			if l+w <= lc.axisXWidth {
				lc.labelX = append(lc.labelX, s)
			}
			l += w + lc.axisXLabelGap

		}
	}
}

func shortenFloatVal(x float64) string {
	s := fmt.Sprintf("%.2f", x)
	if len(s)-3 > 3 {
		s = fmt.Sprintf("%.2e", x)
	}

	if x < 0 {
		s = fmt.Sprintf("%.2f", x)
	}
	return s
}

func (lc *LineChart) calcLabelY() {
	span := lc.topValue - lc.bottomValue
	// where does -2 come from? Without it, we might draw on the top border or past the block
	lc.scale = span / float64(lc.axisYHeight-2)

	n := (1 + lc.axisYHeight) / (lc.axisYLabelGap + 1)
	lc.labelY = make([][]rune, n)
	maxLen := 0
	for i := 0; i < n; i++ {
		s := str2runes(shortenFloatVal(lc.bottomValue + float64(i)*span/float64(n)))
		if len(s) > maxLen {
			maxLen = len(s)
		}
		lc.labelY[i] = s
	}

	lc.labelYSpace = maxLen
}

func (lc *LineChart) calcLayout() {
<<<<<<< HEAD
	// set datalabels if it is not provided
	if (lc.DataLabels == nil || len(lc.DataLabels) == 0) || lc.autoLabels {
		lc.autoLabels = true
		lc.DataLabels = make([]string, len(lc.Data))
		for i := range lc.Data {
			lc.DataLabels[i] = fmt.Sprint(i)
=======
	for _, seriesData := range lc.Data {
		if seriesData == nil || len(seriesData) == 0 {
			continue
		}
		// set datalabels if not provided
		if lc.DataLabels == nil || len(lc.DataLabels) == 0 {
			lc.DataLabels = make([]string, len(seriesData))
			for i := range seriesData {
				lc.DataLabels[i] = fmt.Sprint(i)
			}
>>>>>>> 562ca479
		}

<<<<<<< HEAD
	lc.bottomValue = lc.minY
	lc.topValue = lc.maxY

	// valid visible range
	vrange := lc.innerArea.Dx()
	if lc.Mode == "braille" {
		vrange = 2 * lc.innerArea.Dx()
	}
	if vrange > len(lc.Data) {
		vrange = len(lc.Data)
	}
=======
		// lazy increase, to avoid y shaking frequently
		lc.minY = seriesData[0]
		lc.maxY = seriesData[0]
>>>>>>> 562ca479

		// valid visible range
		vrange := lc.innerArea.Dx()
		if lc.Mode == "braille" {
			vrange = 2 * lc.innerArea.Dx()
		}
		if vrange > len(seriesData) {
			vrange = len(seriesData)
		}

		for _, v := range seriesData[:vrange] {
			if v > lc.maxY {
				lc.maxY = v
			}
			if v < lc.minY {
				lc.minY = v
			}
		}

		span := lc.maxY - lc.minY

		// allow some padding unless we are beyond the flor/ceil
		if lc.minY <= lc.bottomValue {
			lc.bottomValue = lc.minY - lc.YPadding*span
			if lc.bottomValue < lc.YFloor {
				lc.bottomValue = lc.YFloor
			}
		}

		if lc.maxY >= lc.topValue {
			lc.topValue = lc.maxY + lc.YPadding*span
			if lc.topValue > lc.YCeil {
				lc.topValue = lc.YCeil
			}
		}
	}

	lc.axisYHeight = lc.innerArea.Dy() - 1
	lc.calcLabelY()

	lc.axisXWidth = lc.innerArea.Dx() - 1 - lc.labelYSpace
	lc.calcLabelX()

	lc.drawingX = lc.innerArea.Min.X + 1 + lc.labelYSpace
	lc.drawingY = lc.innerArea.Min.Y
}

func (lc *LineChart) plotAxes() Buffer {
	buf := NewBuffer()

	origY := lc.innerArea.Min.Y + lc.innerArea.Dy() - 2
	origX := lc.innerArea.Min.X + lc.labelYSpace

	buf.Set(origX, origY, Cell{Ch: ORIGIN, Fg: lc.AxesColor, Bg: lc.Bg})

	for x := origX + 1; x < origX+lc.axisXWidth; x++ {
		buf.Set(x, origY, Cell{Ch: HDASH, Fg: lc.AxesColor, Bg: lc.Bg})
	}

	for y := origY - 1; y > origY-lc.axisYHeight; y-- {
		buf.Set(origX, y, Cell{Ch: VDASH, Fg: lc.AxesColor, Bg: lc.Bg})
	}

	// x label
	oft := 0
	for _, rs := range lc.labelX {
		if oft+len(rs) > lc.axisXWidth {
			break
		}
		for j, r := range rs {
			c := Cell{
				Ch: r,
				Fg: lc.AxesColor,
				Bg: lc.Bg,
			}
			x := origX + oft + j
			y := lc.innerArea.Min.Y + lc.innerArea.Dy() - 1
			buf.Set(x, y, c)
		}
		oft += len(rs) + lc.axisXLabelGap
	}

	// y labels
	for i, rs := range lc.labelY {
		for j, r := range rs {
			buf.Set(
				lc.innerArea.Min.X+j,
				origY-i*(lc.axisYLabelGap+1),
				Cell{Ch: r, Fg: lc.AxesColor, Bg: lc.Bg})
		}
	}

	return buf
}

// Buffer implements Bufferer interface.
func (lc *LineChart) Buffer() Buffer {
	buf := lc.Block.Buffer()

	seriesCount := 0
	for _, data := range lc.Data {
		if len(data) > 0 {
			seriesCount++
		}
	}
	if seriesCount == 0 {
		return buf
	}
	lc.calcLayout()
	buf.Merge(lc.plotAxes())

	if lc.Mode == "dot" {
		buf.Merge(lc.renderDot())
	} else {
		buf.Merge(lc.renderBraille())
	}

	return buf
}<|MERGE_RESOLUTION|>--- conflicted
+++ resolved
@@ -36,14 +36,6 @@
 var lSingleBraille = [4]rune{'\u2840', '⠄', '⠂', '⠁'}
 var rSingleBraille = [4]rune{'\u2880', '⠠', '⠐', '⠈'}
 
-<<<<<<< HEAD
-// LineChart has two modes: braille(default) and dot. Using braille gives 2x capacity as dot mode,
-// because one braille char can represent two data points.
-/*
-  lc := termui.NewLineChart()
-  lc.BorderLabel = "braille-mode Line Chart"
-  lc.Data = [1.2, 1.3, 1.5, 1.7, 1.5, 1.6, 1.8, 2.0]
-=======
 // LineChart has two modes: braille(default) and dot.
 // A single braille character is a 2x4 grid of dots, so Using braille
 // gives 2x X resolution and 4x Y resolution over dot mode.
@@ -51,7 +43,6 @@
   lc := termui.NewLineChart()
   lc.Border.Label = "braille-mode Line Chart"
   lc.Data["name'] = [1.2, 1.3, 1.5, 1.7, 1.5, 1.6, 1.8, 2.0]
->>>>>>> 562ca479
   lc.Width = 50
   lc.Height = 12
   lc.AxesColor = termui.ColorWhite
@@ -60,29 +51,6 @@
 */
 type LineChart struct {
 	Block
-<<<<<<< HEAD
-	Data          []float64
-	DataLabels    []string // if unset, the data indices will be used
-	Mode          string   // braille | dot
-	DotStyle      rune
-	LineColor     Attribute
-	scale         float64 // data span per cell on y-axis
-	AxesColor     Attribute
-	drawingX      int
-	drawingY      int
-	axisYHeight   int
-	axisXWidth    int
-	axisYLabelGap int
-	axisXLabelGap int
-	topValue      float64
-	bottomValue   float64
-	labelX        [][]rune
-	labelY        [][]rune
-	labelYSpace   int
-	maxY          float64
-	minY          float64
-	autoLabels    bool
-=======
 	Data             map[string][]float64
 	DataLabels       []string // if unset, the data indices will be used
 	Mode             string   // braille | dot
@@ -107,7 +75,6 @@
 	YPadding         float64
 	YFloor           float64
 	YCeil            float64
->>>>>>> 562ca479
 }
 
 // NewLineChart returns a new LineChart with current theme.
@@ -117,11 +84,8 @@
 	lc.defaultLineColor = ThemeAttr("linechart.line.fg")
 	lc.Mode = "braille"
 	lc.DotStyle = '•'
-<<<<<<< HEAD
-=======
 	lc.Data = make(map[string][]float64)
 	lc.LineColor = make(map[string]Attribute)
->>>>>>> 562ca479
 	lc.axisXLabelGap = 2
 	lc.axisYLabelGap = 1
 	lc.bottomValue = math.Inf(1)
@@ -132,12 +96,7 @@
 	return lc
 }
 
-<<<<<<< HEAD
-// one cell contains two data points
-// so the capacity is 2x as dot-mode
-=======
 // one cell contains two data points, so capicity is 2x dot mode
->>>>>>> 562ca479
 func (lc *LineChart) renderBraille() Buffer {
 	buf := NewBuffer()
 
@@ -223,34 +182,6 @@
 
 func (lc *LineChart) renderDot() Buffer {
 	buf := NewBuffer()
-<<<<<<< HEAD
-	lasty := -1 // previous y val
-	for i := 0; i < len(lc.Data) && i < lc.axisXWidth; i++ {
-		c := Cell{
-			Ch: lc.DotStyle,
-			Fg: lc.LineColor,
-			Bg: lc.Bg,
-		}
-		x := lc.innerArea.Min.X + lc.labelYSpace + 1 + i
-		y := lc.innerArea.Min.Y + lc.innerArea.Dy() - 3 - int((lc.Data[i]-lc.bottomValue)/lc.scale+0.5)
-
-		if lasty != -1 && lasty != y {
-			u := 1 // direction
-			if lasty > y {
-				u = -1 // put dot below
-			}
-			for fy := lasty + u; fy != y; fy += u { // fy: filling point's y val
-				dx := -1 // lastx := x-1 = x+dx
-				if u*(fy-lasty) >= u*(y-lasty)/2 {
-					dx = 0 // cancel the horizontal backspace when getting close to (x,y)
-				}
-				buf.Set(x+dx, fy, c)
-			}
-		}
-		lasty = y
-
-		buf.Set(x, y, c)
-=======
 	for seriesName, seriesData := range lc.Data {
 		thisLineColor, ok := lc.LineColor[seriesName]
 		if !ok {
@@ -271,7 +202,6 @@
 			cellPos--
 			dataPos--
 		}
->>>>>>> 562ca479
 	}
 
 	return buf
@@ -340,14 +270,6 @@
 }
 
 func (lc *LineChart) calcLayout() {
-<<<<<<< HEAD
-	// set datalabels if it is not provided
-	if (lc.DataLabels == nil || len(lc.DataLabels) == 0) || lc.autoLabels {
-		lc.autoLabels = true
-		lc.DataLabels = make([]string, len(lc.Data))
-		for i := range lc.Data {
-			lc.DataLabels[i] = fmt.Sprint(i)
-=======
 	for _, seriesData := range lc.Data {
 		if seriesData == nil || len(seriesData) == 0 {
 			continue
@@ -358,26 +280,11 @@
 			for i := range seriesData {
 				lc.DataLabels[i] = fmt.Sprint(i)
 			}
->>>>>>> 562ca479
-		}
-
-<<<<<<< HEAD
-	lc.bottomValue = lc.minY
-	lc.topValue = lc.maxY
-
-	// valid visible range
-	vrange := lc.innerArea.Dx()
-	if lc.Mode == "braille" {
-		vrange = 2 * lc.innerArea.Dx()
-	}
-	if vrange > len(lc.Data) {
-		vrange = len(lc.Data)
-	}
-=======
+		}
+
 		// lazy increase, to avoid y shaking frequently
 		lc.minY = seriesData[0]
 		lc.maxY = seriesData[0]
->>>>>>> 562ca479
 
 		// valid visible range
 		vrange := lc.innerArea.Dx()
