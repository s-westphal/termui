--- conflicted
+++ resolved
@@ -33,11 +33,8 @@
 	if err := tm.Init(); err != nil {
 		return err
 	}
-<<<<<<< HEAD
 	tm.SetInputMode(tm.InputEsc | tm.InputMouse)
-=======
 	DefaultEvtStream = NewEvtStream()
->>>>>>> 6e522b9e
 
 	sysEvtChs = make([]chan Event, 0)
 	go hookTermboxEvt()
