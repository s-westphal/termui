// Copyright 2015 Zack Guo <gizak@icloud.com>. All rights reserved.
// Use of this source code is governed by a MIT license that can
// be found in the LICENSE file.

package termui

import "image"

// Hline is a horizontal line.
type Hline struct {
	X   int
	Y   int
	Len int
	Fg  Attribute
	Bg  Attribute
}

// Vline is a vertical line.
type Vline struct {
	X   int
	Y   int
	Len int
	Fg  Attribute
	Bg  Attribute
}

// Buffer draws a horizontal line.
func (l Hline) Buffer() Buffer {
	if l.Len <= 0 {
		return NewBuffer()
	}
	return NewFilledBuffer(l.X, l.Y, l.X+l.Len, l.Y+1, HORIZONTAL_LINE, l.Fg, l.Bg)
}

// Buffer draws a vertical line.
func (l Vline) Buffer() Buffer {
	if l.Len <= 0 {
		return NewBuffer()
	}
	return NewFilledBuffer(l.X, l.Y, l.X+1, l.Y+l.Len, VERTICAL_LINE, l.Fg, l.Bg)
}

// Buffer draws a box border.
func (b Block) drawBorder(buf Buffer) {
	if !b.Border {
		return
	}

	min := b.area.Min
	max := b.area.Max

	x0 := min.X
	y0 := min.Y
	x1 := max.X - 1
	y1 := max.Y - 1

	// draw lines
	if b.BorderTop {
		buf.Merge(Hline{x0, y0, x1 - x0, b.BorderFg, b.BorderBg}.Buffer())
	}
	if b.BorderBottom {
		buf.Merge(Hline{x0, y1, x1 - x0, b.BorderFg, b.BorderBg}.Buffer())
	}
	if b.BorderLeft {
		buf.Merge(Vline{x0, y0, y1 - y0, b.BorderFg, b.BorderBg}.Buffer())
	}
	if b.BorderRight {
		buf.Merge(Vline{x1, y0, y1 - y0, b.BorderFg, b.BorderBg}.Buffer())
	}

	// draw corners
	if b.BorderTop && b.BorderLeft && b.area.Dx() > 0 && b.area.Dy() > 0 {
		buf.Set(x0, y0, Cell{TOP_LEFT, b.BorderFg, b.BorderBg})
	}
	if b.BorderTop && b.BorderRight && b.area.Dx() > 1 && b.area.Dy() > 0 {
		buf.Set(x1, y0, Cell{TOP_RIGHT, b.BorderFg, b.BorderBg})
	}
	if b.BorderBottom && b.BorderLeft && b.area.Dx() > 0 && b.area.Dy() > 1 {
		buf.Set(x0, y1, Cell{BOTTOM_LEFT, b.BorderFg, b.BorderBg})
	}
	if b.BorderBottom && b.BorderRight && b.area.Dx() > 1 && b.area.Dy() > 1 {
		buf.Set(x1, y1, Cell{BOTTOM_RIGHT, b.BorderFg, b.BorderBg})
	}
}

func (b Block) drawBorderLabel(buf Buffer) {
	maxTxtW := b.area.Dx() - 2
	tx := DTrimTxCls(DefaultTxBuilder.Build(b.BorderLabel, b.BorderLabelFg, b.BorderLabelBg), maxTxtW)

	for i, w := 0, 0; i < len(tx); i++ {
		buf.Set(b.area.Min.X+1+w, b.area.Min.Y, tx[i])
		w += tx[i].Width()
	}
}

// Block is a base struct for all other upper level widgets,
// consider it as css: display:block.
// Normally you do not need to create it manually.
type Block struct {
	area          image.Rectangle
	innerArea     image.Rectangle
	X             int
	Y             int
	Border        bool
	BorderFg      Attribute
	BorderBg      Attribute
	BorderLeft    bool
	BorderRight   bool
	BorderTop     bool
	BorderBottom  bool
	BorderLabel   string
	BorderLabelFg Attribute
	BorderLabelBg Attribute
	Display       bool
	Bg            Attribute
	Width         int
	Height        int
	PaddingTop    int
	PaddingBottom int
	PaddingLeft   int
	PaddingRight  int
	id            string
	Float         Align
}

// NewBlock returns a *Block which inherits styles from current theme.
func NewBlock() *Block {
	b := Block{}
	b.Display = true
	b.Border = true
	b.BorderLeft = true
	b.BorderRight = true
	b.BorderTop = true
	b.BorderBottom = true
	b.BorderBg = ThemeAttr("border.bg")
	b.BorderFg = ThemeAttr("border.fg")
	b.BorderLabelBg = ThemeAttr("label.bg")
	b.BorderLabelFg = ThemeAttr("label.fg")
	b.Bg = ThemeAttr("block.bg")
	b.Width = 2
	b.Height = 2
	b.id = GenId()
	b.Float = AlignNone
	return &b
}

func (b Block) Id() string {
	return b.id
}

// Align computes box model
func (b *Block) Align() {
	// outer
	b.area.Min.X = 0
	b.area.Min.Y = 0
	b.area.Max.X = b.Width
	b.area.Max.Y = b.Height

	// float
	b.area = AlignArea(TermRect(), b.area, b.Float)
	b.area = MoveArea(b.area, b.X, b.Y)

	// inner
	b.innerArea.Min.X = b.area.Min.X + b.PaddingLeft
	b.innerArea.Min.Y = b.area.Min.Y + b.PaddingTop
	b.innerArea.Max.X = b.area.Max.X - b.PaddingRight
	b.innerArea.Max.Y = b.area.Max.Y - b.PaddingBottom

	if b.Border {
		if b.BorderLeft {
			b.innerArea.Min.X++
		}
		if b.BorderRight {
			b.innerArea.Max.X--
		}
		if b.BorderTop {
			b.innerArea.Min.Y++
		}
		if b.BorderBottom {
			b.innerArea.Max.Y--
		}
	}
}

// InnerBounds returns the internal bounds of the block after aligning and
// calculating the padding and border, if any.
func (b *Block) InnerBounds() image.Rectangle {
	b.Align()
	return b.innerArea
}

// Buffer implements Bufferer interface.
// Draw background and border (if any).
func (b *Block) Buffer() Buffer {
	b.Align()

	buf := NewBuffer()
	buf.SetArea(b.area)
	buf.Fill(' ', ColorDefault, b.Bg)

	b.drawBorder(buf)
	b.drawBorderLabel(buf)

<<<<<<< HEAD
	for i := 0; i < d.innerWidth; i++ {
		for j := 0; j < d.innerHeight; j++ {
			p := Point{}
			p.X = d.X + i
			p.Y = d.Y + j
			if d.HasBorder {
				p.X++
				p.Y++
			}
			p.Ch = ' '
			p.Bg = d.BgColor
			ps = append(ps, p)
		}
	}
	return ps
=======
	return buf
>>>>>>> 2e6591a1
}

// GetHeight implements GridBufferer.
// It returns current height of the block.
func (b Block) GetHeight() int {
	return b.Height
}

// SetX implements GridBufferer interface, which sets block's x position.
func (b *Block) SetX(x int) {
	b.X = x
}

// SetY implements GridBufferer interface, it sets y position for block.
func (b *Block) SetY(y int) {
	b.Y = y
}

// SetWidth implements GridBuffer interface, it sets block's width.
<<<<<<< HEAD
func (d *Block) SetWidth(w int) {
	d.Width = w
}

// chop the overflow parts
func (d *Block) chopOverflow(ps []Point) []Point {
	nps := make([]Point, 0, len(ps))
	x := d.X
	y := d.Y
	w := d.Width
	h := d.Height
	for _, v := range ps {
		if v.X >= x &&
			v.X < x+w &&
			v.Y >= y &&
			v.Y < y+h {
			nps = append(nps, v)
		}
	}
	return nps
}

func (b Block) InnerWidth() int {
	return b.innerWidth
}

func (b Block) InnerHeight() int {
	return b.innerHeight
}

func (b Block) InnerX() int {
	return b.innerX
}

func (b Block) InnerY() int {
	return b.innerY
}

func (b *Block) Align() {
	b.align()
=======
func (b *Block) SetWidth(w int) {
	b.Width = w
>>>>>>> 2e6591a1
}<|MERGE_RESOLUTION|>--- conflicted
+++ resolved
@@ -201,25 +201,7 @@
 	b.drawBorder(buf)
 	b.drawBorderLabel(buf)
 
-<<<<<<< HEAD
-	for i := 0; i < d.innerWidth; i++ {
-		for j := 0; j < d.innerHeight; j++ {
-			p := Point{}
-			p.X = d.X + i
-			p.Y = d.Y + j
-			if d.HasBorder {
-				p.X++
-				p.Y++
-			}
-			p.Ch = ' '
-			p.Bg = d.BgColor
-			ps = append(ps, p)
-		}
-	}
-	return ps
-=======
 	return buf
->>>>>>> 2e6591a1
 }
 
 // GetHeight implements GridBufferer.
@@ -239,49 +221,20 @@
 }
 
 // SetWidth implements GridBuffer interface, it sets block's width.
-<<<<<<< HEAD
-func (d *Block) SetWidth(w int) {
-	d.Width = w
-}
-
-// chop the overflow parts
-func (d *Block) chopOverflow(ps []Point) []Point {
-	nps := make([]Point, 0, len(ps))
-	x := d.X
-	y := d.Y
-	w := d.Width
-	h := d.Height
-	for _, v := range ps {
-		if v.X >= x &&
-			v.X < x+w &&
-			v.Y >= y &&
-			v.Y < y+h {
-			nps = append(nps, v)
-		}
-	}
-	return nps
-}
-
-func (b Block) InnerWidth() int {
-	return b.innerWidth
-}
-
-func (b Block) InnerHeight() int {
-	return b.innerHeight
-}
-
-func (b Block) InnerX() int {
-	return b.innerX
-}
-
-func (b Block) InnerY() int {
-	return b.innerY
-}
-
-func (b *Block) Align() {
-	b.align()
-=======
 func (b *Block) SetWidth(w int) {
 	b.Width = w
->>>>>>> 2e6591a1
-}+}
+
+func (b Block) InnerWidth() int {
+	return b.innerArea.Dx()
+}
+
+func (b Block) InnerHeight() int {
+	return b.innerArea.Dy()
+}
+
+func (b Block) InnerX() int {
+	return b.innerArea.Min.X
+}
+
+func (b Block) InnerY() int { return b.innerArea.Min.Y }